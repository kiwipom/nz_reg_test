--- conflicted
+++ resolved
@@ -1,5 +1,4 @@
 <?xml version="1.0" encoding="UTF-8" ?>
-<<<<<<< HEAD
 <testsuites name="vitest tests" tests="15" failures="0" errors="0" time="0.364159509">
     <testsuite name="src/pages/__tests__/CompanyDetails.test.tsx" timestamp="2025-07-17T08:42:17.268Z" hostname="FMNZ-C02D5HB1ML7H.local" tests="15" failures="0" errors="0" skipped="0" time="0.364159509">
         <testcase classname="src/pages/__tests__/CompanyDetails.test.tsx" name="CompanyDetails &gt; Loading State &gt; should display loading state initially" time="0.033496771">
@@ -31,39 +30,5 @@
         <testcase classname="src/pages/__tests__/CompanyDetails.test.tsx" name="CompanyDetails &gt; Error Handling &gt; should handle missing company ID when neither prop nor param is provided" time="0.000398187">
         </testcase>
         <testcase classname="src/pages/__tests__/CompanyDetails.test.tsx" name="CompanyDetails &gt; Props Override &gt; should use prop companyId when provided" time="0.009345635">
-=======
-<testsuites name="vitest tests" tests="15" failures="0" errors="0" time="0.385508296">
-    <testsuite name="src/pages/__tests__/CompanyDetails.test.tsx" timestamp="2025-07-17T08:39:49.850Z" hostname="FMNZ-C02D5HB1ML7H.local" tests="15" failures="0" errors="0" skipped="0" time="0.385508296">
-        <testcase classname="src/pages/__tests__/CompanyDetails.test.tsx" name="CompanyDetails &gt; Loading State &gt; should display loading state initially" time="0.038670621">
-        </testcase>
-        <testcase classname="src/pages/__tests__/CompanyDetails.test.tsx" name="CompanyDetails &gt; Company Information Display &gt; should display company details correctly" time="0.077466779">
-        </testcase>
-        <testcase classname="src/pages/__tests__/CompanyDetails.test.tsx" name="CompanyDetails &gt; Company Information Display &gt; should handle company without NZBN" time="0.021993962">
-        </testcase>
-        <testcase classname="src/pages/__tests__/CompanyDetails.test.tsx" name="CompanyDetails &gt; Directors Section &gt; should display directors list correctly" time="0.029073513">
-        </testcase>
-        <testcase classname="src/pages/__tests__/CompanyDetails.test.tsx" name="CompanyDetails &gt; Directors Section &gt; should display &quot;no directors&quot; message when no directors exist" time="0.01035789">
-        </testcase>
-        <testcase classname="src/pages/__tests__/CompanyDetails.test.tsx" name="CompanyDetails &gt; Directors Section &gt; should show appoint director button when authenticated" time="0.070321316">
-        </testcase>
-        <testcase classname="src/pages/__tests__/CompanyDetails.test.tsx" name="CompanyDetails &gt; Directors Section &gt; should not show appoint director button when not authenticated" time="0.011902658">
-        </testcase>
-        <testcase classname="src/pages/__tests__/CompanyDetails.test.tsx" name="CompanyDetails &gt; Directors Section &gt; should show resign button for active directors when authenticated" time="0.020262565">
-        </testcase>
-        <testcase classname="src/pages/__tests__/CompanyDetails.test.tsx" name="CompanyDetails &gt; Directors Section &gt; should not show resign button for resigned directors" time="0.029088375">
-        </testcase>
-        <testcase classname="src/pages/__tests__/CompanyDetails.test.tsx" name="CompanyDetails &gt; Navigation &gt; should navigate to director appointment page when appoint button is clicked" time="0.025623213">
-        </testcase>
-        <testcase classname="src/pages/__tests__/CompanyDetails.test.tsx" name="CompanyDetails &gt; Navigation &gt; should navigate to director resignation page when resign button is clicked" time="0.020233331">
-        </testcase>
-        <testcase classname="src/pages/__tests__/CompanyDetails.test.tsx" name="CompanyDetails &gt; Error Handling &gt; should display error message when company loading fails" time="0.006221245">
-        </testcase>
-        <testcase classname="src/pages/__tests__/CompanyDetails.test.tsx" name="CompanyDetails &gt; Error Handling &gt; should display error message when directors loading fails" time="0.005864021">
-        </testcase>
-        <testcase classname="src/pages/__tests__/CompanyDetails.test.tsx" name="CompanyDetails &gt; Error Handling &gt; should handle missing company ID when neither prop nor param is provided" time="0.000461109">
-        </testcase>
-        <testcase classname="src/pages/__tests__/CompanyDetails.test.tsx" name="CompanyDetails &gt; Props Override &gt; should use prop companyId when provided" time="0.012532584">
->>>>>>> 16e4c2a3
-        </testcase>
     </testsuite>
 </testsuites>